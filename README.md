--- conflicted
+++ resolved
@@ -1,7 +1,4 @@
 # generation-pdf
-<<<<<<< HEAD
 This development presents an example of how to generate PDF files from data processing.
  
-=======
-This development presents an example of how to generate PDF files from data processing. 
->>>>>>> 948a5997
+This development presents an example of how to generate PDF files from data processing. 